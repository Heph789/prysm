--- conflicted
+++ resolved
@@ -31,15 +31,12 @@
 	"github.com/syndtr/goleveldb/leveldb/iterator"
 	"github.com/syndtr/goleveldb/leveldb/opt"
 	"github.com/syndtr/goleveldb/leveldb/util"
-<<<<<<< HEAD
-=======
 )
 
 const (
 	writeDelayNThreshold       = 200
 	writeDelayThreshold        = 350 * time.Millisecond
 	writeDelayWarningThrottler = 1 * time.Minute
->>>>>>> 3d03dc07
 )
 
 var OpenFileLimit = 64
@@ -48,13 +45,6 @@
 	fn string      // filename for reporting
 	db *leveldb.DB // LevelDB instance
 
-<<<<<<< HEAD
-	compTimeMeter  metrics.Meter // Meter for measuring the total time spent in database compaction
-	compReadMeter  metrics.Meter // Meter for measuring the data read during compaction
-	compWriteMeter metrics.Meter // Meter for measuring the data written during compaction
-	diskReadMeter  metrics.Meter // Meter for measuring the effective amount of data read
-	diskWriteMeter metrics.Meter // Meter for measuring the effective amount of data written
-=======
 	compTimeMeter    metrics.Meter // Meter for measuring the total time spent in database compaction
 	compReadMeter    metrics.Meter // Meter for measuring the data read during compaction
 	compWriteMeter   metrics.Meter // Meter for measuring the data written during compaction
@@ -62,7 +52,6 @@
 	writeDelayMeter  metrics.Meter // Meter for measuring the write delay duration due to database compaction
 	diskReadMeter    metrics.Meter // Meter for measuring the effective amount of data read
 	diskWriteMeter   metrics.Meter // Meter for measuring the effective amount of data written
->>>>>>> 3d03dc07
 
 	quitLock sync.Mutex      // Mutex protecting the quit channel access
 	quitChan chan chan error // Quit channel to stop the metrics collection before closing the database
@@ -111,12 +100,6 @@
 
 // Put puts the given key / value to the queue
 func (db *LDBDatabase) Put(key []byte, value []byte) error {
-<<<<<<< HEAD
-	// Generate the data to write to disk, update the meter and write
-	//value = rle.Compress(value)
-
-=======
->>>>>>> 3d03dc07
 	return db.db.Put(key, value, nil)
 }
 
@@ -126,10 +109,6 @@
 
 // Get returns the given key if it's present.
 func (db *LDBDatabase) Get(key []byte) ([]byte, error) {
-<<<<<<< HEAD
-	// Retrieve the key and increment the miss counter if not found
-=======
->>>>>>> 3d03dc07
 	dat, err := db.db.Get(key, nil)
 	if err != nil {
 		return nil, err
@@ -139,10 +118,6 @@
 
 // Delete deletes the key from the queue and database
 func (db *LDBDatabase) Delete(key []byte) error {
-<<<<<<< HEAD
-	// Execute the actual operation
-=======
->>>>>>> 3d03dc07
 	return db.db.Delete(key, nil)
 }
 
@@ -189,18 +164,9 @@
 		db.diskReadMeter = metrics.NewRegisteredMeter(prefix+"disk/read", nil)
 		db.diskWriteMeter = metrics.NewRegisteredMeter(prefix+"disk/write", nil)
 	}
-<<<<<<< HEAD
-	// Initialize all the metrics collector at the requested prefix
-	db.compTimeMeter = metrics.NewRegisteredMeter(prefix+"compact/time", nil)
-	db.compReadMeter = metrics.NewRegisteredMeter(prefix+"compact/input", nil)
-	db.compWriteMeter = metrics.NewRegisteredMeter(prefix+"compact/output", nil)
-	db.diskReadMeter = metrics.NewRegisteredMeter(prefix+"disk/read", nil)
-	db.diskWriteMeter = metrics.NewRegisteredMeter(prefix+"disk/write", nil)
-=======
 	// Initialize write delay metrics no matter we are in metric mode or not.
 	db.writeDelayMeter = metrics.NewRegisteredMeter(prefix+"compact/writedelay/duration", nil)
 	db.writeDelayNMeter = metrics.NewRegisteredMeter(prefix+"compact/writedelay/counter", nil)
->>>>>>> 3d03dc07
 
 	// Create a quit channel for the periodic collector and run it
 	db.quitLock.Lock()
@@ -222,12 +188,9 @@
 //      2   |        523 |    1000.37159 |       7.26059 |      66.86342 |      66.77884
 //      3   |        570 |    1113.18458 |       0.00000 |       0.00000 |       0.00000
 //
-<<<<<<< HEAD
-=======
 // This is how the write delay look like (currently):
 // DelayN:5 Delay:406.604657ms
 //
->>>>>>> 3d03dc07
 // This is how the iostats look like (currently):
 // Read(MB):3895.04860 Write(MB):3654.64712
 func (db *LDBDatabase) meter(refresh time.Duration) {
@@ -238,8 +201,6 @@
 	}
 	// Create storage for iostats.
 	var iostats [2]float64
-<<<<<<< HEAD
-=======
 
 	// Create storage and warning log tracer for write delay.
 	var (
@@ -248,7 +209,6 @@
 		lastWriteDelayN time.Time
 	)
 
->>>>>>> 3d03dc07
 	// Iterate ad infinitum and collect the stats
 	for i := 1; ; i++ {
 		// Retrieve the database stats
@@ -295,9 +255,6 @@
 		}
 		if db.compWriteMeter != nil {
 			db.compWriteMeter.Mark(int64((compactions[i%2][2] - compactions[(i-1)%2][2]) * 1024 * 1024))
-<<<<<<< HEAD
-		}
-=======
 		}
 
 		// Retrieve the write delay statistic
@@ -345,7 +302,6 @@
 			}
 		}
 		delaystats[0], delaystats[1] = delayN, duration.Nanoseconds()
->>>>>>> 3d03dc07
 
 		// Retrieve the database iostats.
 		ioStats, err := db.db.GetProperty("leveldb.iostats")
