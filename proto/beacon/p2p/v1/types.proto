syntax = "proto3";
package ethereum.beacon.p2p.v1;

import "eth/v1alpha1/attestation.proto";
import "eth/v1alpha1/beacon_block.proto";
import "eth/v1alpha1/validator.proto";
import "github.com/gogo/protobuf/gogoproto/gogo.proto";

message BeaconState {
  // Versioning [1001-2000]
  uint64 genesis_time = 1001;
  bytes genesis_validators_root = 1002 [(gogoproto.moretags) = "ssz-size:\"32\""];
  uint64 slot = 1003;
  Fork fork = 1004;

  // History [2001-3000]
  ethereum.eth.v1alpha1.BeaconBlockHeader latest_block_header = 2001;
  repeated bytes block_roots = 2002 [(gogoproto.moretags) = "ssz-size:\"block_roots.size\""];
  repeated bytes state_roots = 2003 [(gogoproto.moretags) = "ssz-size:\"state_roots.size\""];
  repeated bytes historical_roots = 2004 [(gogoproto.moretags) = "ssz-size:\"?,32\" ssz-max:\"16777216\""];

  // Eth1 [3001-4000]
  ethereum.eth.v1alpha1.Eth1Data eth1_data = 3001;
  repeated ethereum.eth.v1alpha1.Eth1Data eth1_data_votes = 3002 [(gogoproto.moretags) = "ssz-max:\"eth1_data_votes.size\""];
  uint64 eth1_deposit_index = 3003;

  // Registry [4001-5000]
  repeated ethereum.eth.v1alpha1.Validator validators = 4001 [(gogoproto.moretags) = "ssz-max:\"1099511627776\""];
  repeated uint64 balances = 4002 [(gogoproto.moretags) = "ssz-max:\"1099511627776\""];

  // Randomness [5001-6000]
  repeated bytes randao_mixes = 5001 [(gogoproto.moretags) = "ssz-size:\"randao_mixes.size\""];

  // Slashings [6001-7000]
  repeated uint64 slashings = 6001 [(gogoproto.moretags) = "ssz-size:\"slashings.size\""];

  // Attestations [7001-8000]
  repeated PendingAttestation previous_epoch_attestations = 7001 [(gogoproto.moretags) = "ssz-max:\"previous_epoch_attestations.max\""];
  repeated PendingAttestation current_epoch_attestations = 7002 [(gogoproto.moretags) = "ssz-max:\"current_epoch_attestations.max\""];

  // Finality [8001-9000]
  // Spec type [4]Bitvector which means this would be a fixed size of 4 bits.
  bytes justification_bits = 8001 [(gogoproto.moretags) = "ssz-size:\"1\"", (gogoproto.casttype) = "github.com/prysmaticlabs/go-bitfield.Bitvector4"];
  ethereum.eth.v1alpha1.Checkpoint previous_justified_checkpoint = 8002;
  ethereum.eth.v1alpha1.Checkpoint current_justified_checkpoint = 8003;
  ethereum.eth.v1alpha1.Checkpoint finalized_checkpoint = 8004;

<<<<<<< HEAD
  // Shard fields [9000-10000]
  repeated PendingShardHeader previous_epoch_pending_shard_headers = 9001 [(gogoproto.moretags) = "ssz-max:\"8192\""];
  repeated PendingShardHeader current_epoch_pending_shard_headers = 9002 [(gogoproto.moretags) = "ssz-max:\"8192\""];
=======
  // Shard [9001-10000]
  uint64 shard_gas_price = 9001;
  uint64 current_epoch_start_shard = 9002;
>>>>>>> 338e6797
}

message Fork {
  bytes previous_version = 1 [(gogoproto.moretags) = "ssz-size:\"4\""];
  bytes current_version = 2 [(gogoproto.moretags) = "ssz-size:\"4\""];
  uint64 epoch = 3;
}

message PendingAttestation {
  // Bitfield representation of validator indices that have voted exactly
  // the same vote and have been aggregated into this attestation.
  bytes aggregation_bits = 1 [(gogoproto.moretags) = "ssz-max:\"2048\"", (gogoproto.casttype) = "github.com/prysmaticlabs/go-bitfield.Bitlist"];
  ethereum.eth.v1alpha1.AttestationData data = 2;
  // The difference of when attestation gets created and get included on chain.
  uint64 inclusion_delay = 3;
  // The proposer who included the attestation in the block.
  uint64 proposer_index = 4;
}

message HistoricalBatch {
  repeated bytes block_roots = 1 [(gogoproto.moretags) = "ssz-size:\"block_roots.size\""];
  repeated bytes state_roots = 2 [(gogoproto.moretags) = "ssz-size:\"state_roots.size\""];
}

// The state summary object is defined for summarizing a state
// of a given slot. The summary facilitates regeneration of a
// specific state to allow easy playback using pre-saved state
// and blocks.
message StateSummary {
  // The slot of the state.
  uint64 slot = 1;
  // The block root of the state.
  bytes root = 2;
}

message SigningData {
  // The root of the object being signed.
  bytes object_root = 1 [(gogoproto.moretags) = "ssz-size:\"32\""];
  // The domain for the particular object being signed.
  bytes domain = 2 [(gogoproto.moretags) = "ssz-size:\"32\""];
}

message ForkData {
  // The current version of the fork.
  bytes current_version = 4 [(gogoproto.moretags) = "ssz-size:\"4\""];
  // The genesis validators root of the fork.
  bytes genesis_validators_root = 2 [(gogoproto.moretags) = "ssz-size:\"32\""];
}

message CheckPtInfo {
  // The randao seed which the check point refers to, this will be used to retrieve shuffled indices.
  bytes seed = 1;
  // The genesis root which the check point refers to. This ensures same seed can't happen on different chain.
  bytes genesis_root = 2;
  // Validators that were active at that check point.
  repeated uint64 active_indices = 3;
  // Validators public keys at that check point.
  repeated bytes pub_keys = 4;
  // The fork data at that check point. This will be used to verify signatures.
  Fork fork = 5;
}

message PendingShardHeader {
  uint64 slot = 1;
  uint64 shard = 2;
  bytes commitment = 3 [(gogoproto.moretags) = "ssz-size:\"48\""];
  bytes root = 4 [(gogoproto.moretags) = "ssz-size:\"32\""];
  uint64 length = 5;
  bytes votes = 6 [(gogoproto.moretags) = "ssz-max:\"2048\"", (gogoproto.casttype) = "github.com/prysmaticlabs/go-bitfield.Bitlist"];
  bool confirmed = 7;
}<|MERGE_RESOLUTION|>--- conflicted
+++ resolved
@@ -45,15 +45,11 @@
   ethereum.eth.v1alpha1.Checkpoint current_justified_checkpoint = 8003;
   ethereum.eth.v1alpha1.Checkpoint finalized_checkpoint = 8004;
 
-<<<<<<< HEAD
   // Shard fields [9000-10000]
   repeated PendingShardHeader previous_epoch_pending_shard_headers = 9001 [(gogoproto.moretags) = "ssz-max:\"8192\""];
   repeated PendingShardHeader current_epoch_pending_shard_headers = 9002 [(gogoproto.moretags) = "ssz-max:\"8192\""];
-=======
-  // Shard [9001-10000]
-  uint64 shard_gas_price = 9001;
-  uint64 current_epoch_start_shard = 9002;
->>>>>>> 338e6797
+  uint64 shard_gas_price = 9003;
+  uint64 current_epoch_start_shard = 9004;
 }
 
 message Fork {
