syntax = "proto3";
package ethereum.beacon.p2p.v1;

import "eth/v1alpha1/attestation.proto";
import "eth/v1alpha1/beacon_block.proto";
import "eth/v1alpha1/validator.proto";
import "github.com/gogo/protobuf/gogoproto/gogo.proto";

message BeaconState {
  // Versioning [1001-2000]
  uint64 genesis_time = 1001;
  bytes genesis_validators_root = 1002 [(gogoproto.moretags) = "ssz-size:\"32\""];
  uint64 slot = 1003;
  Fork fork = 1004;

  // History [2001-3000]
  ethereum.eth.v1alpha1.BeaconBlockHeader latest_block_header = 2001;
  repeated bytes block_roots = 2002 [(gogoproto.moretags) = "ssz-size:\"block_roots.size\""];
  repeated bytes state_roots = 2003 [(gogoproto.moretags) = "ssz-size:\"state_roots.size\""];
  repeated bytes historical_roots = 2004 [(gogoproto.moretags) = "ssz-size:\"?,32\" ssz-max:\"16777216\""];

  // Eth1 [3001-4000]
  ethereum.eth.v1alpha1.Eth1Data eth1_data = 3001;
  repeated ethereum.eth.v1alpha1.Eth1Data eth1_data_votes = 3002 [(gogoproto.moretags) = "ssz-max:\"eth1_data_votes.size\""];
  uint64 eth1_deposit_index = 3003;

  // Registry [4001-5000]
  repeated ethereum.eth.v1alpha1.Validator validators = 4001 [(gogoproto.moretags) = "ssz-max:\"1099511627776\""];
  repeated uint64 balances = 4002 [(gogoproto.moretags) = "ssz-max:\"1099511627776\""];

  // Randomness [5001-6000]
  repeated bytes randao_mixes = 5001 [(gogoproto.moretags) = "ssz-size:\"randao_mixes.size\""];

  // Slashings [6001-7000]
  repeated uint64 slashings = 6001 [(gogoproto.moretags) = "ssz-size:\"slashings.size\""];

  // Attestations [7001-8000]
  repeated PendingAttestation previous_epoch_attestations = 7001 [(gogoproto.moretags) = "ssz-max:\"previous_epoch_attestations.max\""];
  repeated PendingAttestation current_epoch_attestations = 7002 [(gogoproto.moretags) = "ssz-max:\"current_epoch_attestations.max\""];

  // Finality [8001-9000]
  // Spec type [4]Bitvector which means this would be a fixed size of 4 bits.
  bytes justification_bits = 8001 [(gogoproto.moretags) = "ssz-size:\"1\"", (gogoproto.casttype) = "github.com/prysmaticlabs/go-bitfield.Bitvector4"];
  ethereum.eth.v1alpha1.Checkpoint previous_justified_checkpoint = 8002;
  ethereum.eth.v1alpha1.Checkpoint current_justified_checkpoint = 8003;
  ethereum.eth.v1alpha1.Checkpoint finalized_checkpoint = 8004;

  // Light client support [9001-10000]
  SyncCommittee current_sync_committee = 9000;
  SyncCommittee next_sync_committee = 9001;
}

message Fork {
  bytes previous_version = 1 [(gogoproto.moretags) = "ssz-size:\"4\""];
  bytes current_version = 2 [(gogoproto.moretags) = "ssz-size:\"4\""];
  uint64 epoch = 3;
}

message PendingAttestation {
  // Bitfield representation of validator indices that have voted exactly
  // the same vote and have been aggregated into this attestation.
  bytes aggregation_bits = 1 [(gogoproto.moretags) = "ssz-max:\"2048\"", (gogoproto.casttype) = "github.com/prysmaticlabs/go-bitfield.Bitlist"];
  ethereum.eth.v1alpha1.AttestationData data = 2;
  // The difference of when attestation gets created and get included on chain.
  uint64 inclusion_delay = 3;
  // The proposer who included the attestation in the block.
  uint64 proposer_index = 4;
}

message HistoricalBatch {
  repeated bytes block_roots = 1 [(gogoproto.moretags) = "ssz-size:\"block_roots.size\""];
  repeated bytes state_roots = 2 [(gogoproto.moretags) = "ssz-size:\"state_roots.size\""];
}

// The state summary object is defined for summarizing a state
// of a given slot. The summary facilitates regeneration of a
// specific state to allow easy playback using pre-saved state
// and blocks.
message StateSummary {
  // The slot of the state.
  uint64 slot = 1;
  // The block root of the state.
  bytes root = 2;
}

message SigningData {
  // The root of the object being signed.
  bytes object_root = 1 [(gogoproto.moretags) = "ssz-size:\"32\""];
  // The domain for the particular object being signed.
  bytes domain = 2 [(gogoproto.moretags) = "ssz-size:\"32\""];
}

message ForkData {
  // The current version of the fork.
  bytes current_version = 4 [(gogoproto.moretags) = "ssz-size:\"4\""];
  // The genesis validators root of the fork.
  bytes genesis_validators_root = 2 [(gogoproto.moretags) = "ssz-size:\"32\""];
}

message CheckPtInfo {
  // The randao seed which the check point refers to, this will be used to retrieve shuffled indices.
  bytes seed = 1;
  // The genesis root which the check point refers to. This ensures same seed can't happen on different chain.
  bytes genesis_root = 2;
  // Validators that were active at that check point.
  repeated uint64 active_indices = 3;
  // Validators public keys at that check point.
  repeated bytes pub_keys = 4;
  // The fork data at that check point. This will be used to verify signatures.
  Fork fork = 5;
}

<<<<<<< HEAD
message SyncCommittee {
  repeated bytes pubkeys = 1  [(gogoproto.moretags) = "ssz-size:\"1024,48\""];
  repeated bytes pubkey_aggregates = 2  [(gogoproto.moretags) = "ssz-size:\"16,48\""];
=======
// DepositMessage serves as a subset of deposit data in order to derive the signing root.
message DepositMessage {
  // 48 byte BLS public key of the validator.
  bytes public_key = 1 [(gogoproto.moretags) = "ssz-size:\"48\" spec-name:\"pubkey\""];

  // A 32 byte hash of the withdrawal address public key.
  bytes withdrawal_credentials = 2 [(gogoproto.moretags) = "ssz-size:\"32\""];

  // Deposit amount in gwei.
  uint64 amount = 3;
>>>>>>> 015102c2
}<|MERGE_RESOLUTION|>--- conflicted
+++ resolved
@@ -110,11 +110,6 @@
   Fork fork = 5;
 }
 
-<<<<<<< HEAD
-message SyncCommittee {
-  repeated bytes pubkeys = 1  [(gogoproto.moretags) = "ssz-size:\"1024,48\""];
-  repeated bytes pubkey_aggregates = 2  [(gogoproto.moretags) = "ssz-size:\"16,48\""];
-=======
 // DepositMessage serves as a subset of deposit data in order to derive the signing root.
 message DepositMessage {
   // 48 byte BLS public key of the validator.
@@ -125,5 +120,9 @@
 
   // Deposit amount in gwei.
   uint64 amount = 3;
->>>>>>> 015102c2
+}
+
+message SyncCommittee {
+  repeated bytes pubkeys = 1  [(gogoproto.moretags) = "ssz-size:\"1024,48\""];
+  repeated bytes pubkey_aggregates = 2  [(gogoproto.moretags) = "ssz-size:\"16,48\""];
 }