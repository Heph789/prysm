--- conflicted
+++ resolved
@@ -2183,24 +2183,14 @@
         name = "com_github_prysmaticlabs_ethereumapis",
         build_file_generation = "off",
         importpath = "github.com/prysmaticlabs/ethereumapis",
-<<<<<<< HEAD
-        sum = "h1:oxrO5rklFVbSKLIHhkm4W90Vc4g+Q+HBRs/xq4jlA5c=",
-        version = "v0.0.0-20201217223737-817add7b9771",
-=======
-        sum = "h1:69URSziUFhCVzHIDtPGMwYeP1G3JWhuBdB3enLRne6Y=",
-        version = "v0.0.0-20210105190001-13193818c0df",
->>>>>>> 9a1866b7
+        sum = "h1:EYGJ52gC+CQniGkzwJtb+rfvdNVBGn2CTE6YZJ+UliQ=",
+        version = "v0.0.0-20210109182006-ce04771c81b5",
     )
     go_repository(
         name = "com_github_prysmaticlabs_go_bitfield",
         importpath = "github.com/prysmaticlabs/go-bitfield",
-<<<<<<< HEAD
-        sum = "h1:rnCvwxNuTbKnpdFGVBwWpbHruNcRv0J4MnjRNTick10=",
-        version = "v0.0.0-20201217222627-a48494c940af",
-=======
         sum = "h1:T86rPg76THT+xHx54zNu/4dgR3gWDm3VTdYocAj1NCE=",
         version = "v0.0.0-20210107162333-9e9cf77d4921",
->>>>>>> 9a1866b7
     )
 
     go_repository(
