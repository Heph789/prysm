package rpc

import (
	"context"
	"errors"
	"fmt"
	"math/big"
	"time"

	ptypes "github.com/gogo/protobuf/types"
	"github.com/prysmaticlabs/prysm/beacon-chain/blockchain"
<<<<<<< HEAD
=======
	"github.com/prysmaticlabs/prysm/beacon-chain/core/helpers"
>>>>>>> fda0310e
	"github.com/prysmaticlabs/prysm/beacon-chain/db"
	pbp2p "github.com/prysmaticlabs/prysm/proto/beacon/p2p/v1"
	pb "github.com/prysmaticlabs/prysm/proto/beacon/rpc/v1"
	"github.com/prysmaticlabs/prysm/shared/hashutil"
	"github.com/prysmaticlabs/prysm/shared/params"
	"github.com/prysmaticlabs/prysm/shared/trieutil"
)

// BeaconServer defines a server implementation of the gRPC Beacon service,
// providing RPC endpoints for obtaining the canonical beacon chain head,
// fetching latest observed attestations, and more.
type BeaconServer struct {
	beaconDB            *db.BeaconDB
	ctx                 context.Context
	powChainService     powChainService
	chainService        chainService
	targetsFetcher      blockchain.TargetsFetcher
	operationService    operationService
	incomingAttestation chan *pbp2p.Attestation
	canonicalStateChan  chan *pbp2p.BeaconState
	chainStartChan      chan time.Time
}

// WaitForChainStart queries the logs of the Deposit Contract in order to verify the beacon chain
// has started its runtime and validators begin their responsibilities. If it has not, it then
// subscribes to an event stream triggered by the powchain service whenever the ChainStart log does
// occur in the Deposit Contract on ETH 1.0.
func (bs *BeaconServer) WaitForChainStart(req *ptypes.Empty, stream pb.BeaconService_WaitForChainStartServer) error {
	ok, err := bs.powChainService.HasChainStartLogOccurred()
	if err != nil {
		return fmt.Errorf("could not determine if ChainStart log has occurred: %v", err)
	}

	genesisTime, err := bs.powChainService.ETH2GenesisTime()
	if err != nil {
		return fmt.Errorf("could not determine chainstart time %v", err)
	}

	if ok {
		res := &pb.ChainStartResponse{
			Started:     true,
			GenesisTime: genesisTime,
		}
		return stream.Send(res)
	}

	sub := bs.chainService.StateInitializedFeed().Subscribe(bs.chainStartChan)
	defer sub.Unsubscribe()
	for {
		select {
		case chainStartTime := <-bs.chainStartChan:
			log.Info("Sending ChainStart log and genesis time to connected validator clients")
			res := &pb.ChainStartResponse{
				Started:     true,
				GenesisTime: uint64(chainStartTime.Unix()),
			}
			return stream.Send(res)
		case <-sub.Err():
			return errors.New("subscriber closed, exiting goroutine")
		case <-bs.ctx.Done():
			return errors.New("rpc context closed, exiting goroutine")
		}
	}
}

// CanonicalHead of the current beacon chain. This method is requested on-demand
// by a validator when it is their time to propose or attest.
func (bs *BeaconServer) CanonicalHead(ctx context.Context, req *ptypes.Empty) (*pbp2p.BeaconBlock, error) {
	block, err := bs.beaconDB.ChainHead()
	if err != nil {
		return nil, fmt.Errorf("could not get canonical head block: %v", err)
	}
	return block, nil
}

// BlockTree returns the current tree of saved blocks and their votes starting from the justified state.
func (bs *BeaconServer) BlockTree(ctx context.Context, _ *ptypes.Empty) (*pb.BlockTreeResponse, error) {
	justifiedState, err := bs.beaconDB.JustifiedState()
	if err != nil {
		return nil, fmt.Errorf("could not retrieve justified state: %v", err)
	}
	attestationTargets, err := bs.targetsFetcher.AttestationTargets(justifiedState)
	if err != nil {
		return nil, fmt.Errorf("could not retrieve attestation target: %v", err)
	}
	justifiedBlock, err := bs.beaconDB.JustifiedBlock()
	if err != nil {
		return nil, err
	}
	highestSlot := bs.beaconDB.HighestBlockSlot()
	fullBlockTree := []*pbp2p.BeaconBlock{}
	for i := justifiedBlock.Slot + 1; i < highestSlot; i++ {
		if ctx.Err() != nil {
			return nil, ctx.Err()
<<<<<<< HEAD
		}
		nextLayer, err := bs.beaconDB.BlocksBySlot(ctx, i)
		if err != nil {
			return nil, err
		}
		fullBlockTree = append(fullBlockTree, nextLayer...)
	}
	tree := []*pb.BlockTreeResponse_TreeNode{}
	for _, kid := range fullBlockTree {
		if ctx.Err() != nil {
			return nil, ctx.Err()
		}
		participatedVotes, err := blockchain.VoteCount(kid, justifiedState, attestationTargets, bs.beaconDB)
		if err != nil {
			return nil, err
		}
		blockRoot, err := hashutil.HashBeaconBlock(kid)
		if err != nil {
			return nil, err
		}
		tree = append(tree, &pb.BlockTreeResponse_TreeNode{
			BlockRoot:         blockRoot[:],
			Block:             kid,
			ParticipatedVotes: uint64(participatedVotes),
		})
=======
		}
		nextLayer, err := bs.beaconDB.BlocksBySlot(ctx, i)
		if err != nil {
			return nil, err
		}
		fullBlockTree = append(fullBlockTree, nextLayer...)
	}
	tree := []*pb.BlockTreeResponse_TreeNode{}
	for _, kid := range fullBlockTree {
		if ctx.Err() != nil {
			return nil, ctx.Err()
		}
		participatedVotes, err := blockchain.VoteCount(kid, justifiedState, attestationTargets, bs.beaconDB)
		if err != nil {
			return nil, err
		}
		blockRoot, err := hashutil.HashBeaconBlock(kid)
		if err != nil {
			return nil, err
		}
		tree = append(tree, &pb.BlockTreeResponse_TreeNode{
			BlockRoot:         blockRoot[:],
			Block:             kid,
			ParticipatedVotes: uint64(participatedVotes),
		})
	}
	return &pb.BlockTreeResponse{
		Tree: tree,
	}, nil
}

// BlockTreeBySlots returns the current tree of saved blocks and their votes starting from the justified state.
func (bs *BeaconServer) BlockTreeBySlots(ctx context.Context, req *pb.TreeBlockSlotRequest) (*pb.BlockTreeResponse, error) {
	justifiedState, err := bs.beaconDB.JustifiedState()
	if err != nil {
		return nil, fmt.Errorf("could not retrieve justified state: %v", err)
	}
	attestationTargets, err := bs.targetsFetcher.AttestationTargets(justifiedState)
	if err != nil {
		return nil, fmt.Errorf("could not retrieve attestation target: %v", err)
	}
	justifiedBlock, err := bs.beaconDB.JustifiedBlock()
	if err != nil {
		return nil, err
	}
	if req == nil {
		return nil, errors.New("argument 'TreeBlockSlotRequest' cannot be nil")
	}
	if !(req.SlotFrom <= req.SlotTo) {
		return nil, fmt.Errorf("upper limit (%d) of slot range cannot be lower than the lower limit (%d)", req.SlotTo, req.SlotFrom)
	}
	highestSlot := bs.beaconDB.HighestBlockSlot()
	fullBlockTree := []*pbp2p.BeaconBlock{}
	for i := justifiedBlock.Slot + 1; i < highestSlot; i++ {
		if ctx.Err() != nil {
			return nil, ctx.Err()
		}
		if i >= req.SlotFrom && i <= req.SlotTo {
			nextLayer, err := bs.beaconDB.BlocksBySlot(ctx, i)
			if err != nil {
				return nil, err
			}
			if nextLayer != nil {
				fullBlockTree = append(fullBlockTree, nextLayer...)
			}
		}
		if i > req.SlotTo {
			break
		}
	}
	tree := []*pb.BlockTreeResponse_TreeNode{}
	for _, kid := range fullBlockTree {
		if ctx.Err() != nil {
			return nil, ctx.Err()
		}
		participatedVotes, err := blockchain.VoteCount(kid, justifiedState, attestationTargets, bs.beaconDB)
		if err != nil {
			return nil, err
		}
		blockRoot, err := hashutil.HashBeaconBlock(kid)
		if err != nil {
			return nil, err
		}
		hState, err := bs.beaconDB.HistoricalStateFromSlot(ctx, kid.Slot, blockRoot)
		if err != nil {
			return nil, err
		}
		if kid.Slot >= req.SlotFrom && kid.Slot <= req.SlotTo {
			activeValidatorIndices, err := helpers.ActiveValidatorIndices(hState, helpers.CurrentEpoch(hState))
			if err != nil {
				return nil, err
			}

			totalVotes, err := helpers.TotalBalance(hState, activeValidatorIndices)
			if err != nil {
				return nil, err
			}

			tree = append(tree, &pb.BlockTreeResponse_TreeNode{
				BlockRoot:         blockRoot[:],
				Block:             kid,
				ParticipatedVotes: uint64(participatedVotes),
				TotalVotes:        uint64(totalVotes),
			})
		}
>>>>>>> fda0310e
	}
	return &pb.BlockTreeResponse{
		Tree: tree,
	}, nil
}

// TODO(#2307): Refactor for v0.6.
// nolint
func (bs *BeaconServer) defaultDataResponse(ctx context.Context, currentHeight *big.Int, eth1FollowDistance int64) (*pbp2p.Eth1Data, error) {
	ancestorHeight := big.NewInt(0).Sub(currentHeight, big.NewInt(eth1FollowDistance))
	blockHash, err := bs.powChainService.BlockHashByHeight(ctx, ancestorHeight)
	if err != nil {
		return nil, fmt.Errorf("could not fetch ETH1_FOLLOW_DISTANCE ancestor: %v", err)
	}
	// Fetch all historical deposits up to an ancestor height.
	allDeposits := bs.beaconDB.AllDeposits(ctx, ancestorHeight)
	depositHashes := [][]byte{}
	// If there are less than or equal to len(ChainStartDeposits) historical deposits, then we just fetch the default
	// deposit root obtained from constructing the Merkle trie with the ChainStart deposits.
	chainStartDeposits, err := bs.powChainService.ChainStartDepositHashes()
	if err != nil {
		return nil, fmt.Errorf("could not retrieve chainstart deposit hashes %v", err)
	}
	if len(allDeposits) <= len(chainStartDeposits) {
		depositHashes = chainStartDeposits
	} else {
		for i := range allDeposits {
			hash, err := hashutil.DepositHash(allDeposits[i].Data)
			if err != nil {
				return nil, err
			}
			depositHashes = append(depositHashes, hash[:])
		}
	}
	depositTrie, err := trieutil.GenerateTrieFromItems(depositHashes, int(params.BeaconConfig().DepositContractTreeDepth))
	if err != nil {
		return nil, fmt.Errorf("could not generate historical deposit trie from deposits: %v", err)
	}
	depositRoot := depositTrie.Root()
	return &pbp2p.Eth1Data{
<<<<<<< HEAD
			DepositRoot: depositRoot[:],
			BlockRoot:   blockHash[:],
=======
		DepositRoot: depositRoot[:],
		BlockRoot:   blockHash[:],
>>>>>>> fda0310e
	}, nil
}

func constructMerkleProof(trie *trieutil.MerkleTrie, deposit *pbp2p.Deposit) (*pbp2p.Deposit, error) {
	proof, err := trie.MerkleProof(int(deposit.Index))
	if err != nil {
		return nil, fmt.Errorf(
			"could not generate merkle proof for deposit at index %d: %v",
			deposit.Index,
			err,
		)
	}
	// For every deposit, we construct a Merkle proof using the powchain service's
	// in-memory deposits trie, which is updated only once the state's LatestETH1Data
	// property changes during a state transition after a voting period.
	deposit.Proof = proof
	return deposit, nil
}<|MERGE_RESOLUTION|>--- conflicted
+++ resolved
@@ -9,10 +9,7 @@
 
 	ptypes "github.com/gogo/protobuf/types"
 	"github.com/prysmaticlabs/prysm/beacon-chain/blockchain"
-<<<<<<< HEAD
-=======
 	"github.com/prysmaticlabs/prysm/beacon-chain/core/helpers"
->>>>>>> fda0310e
 	"github.com/prysmaticlabs/prysm/beacon-chain/db"
 	pbp2p "github.com/prysmaticlabs/prysm/proto/beacon/p2p/v1"
 	pb "github.com/prysmaticlabs/prysm/proto/beacon/rpc/v1"
@@ -107,33 +104,6 @@
 	for i := justifiedBlock.Slot + 1; i < highestSlot; i++ {
 		if ctx.Err() != nil {
 			return nil, ctx.Err()
-<<<<<<< HEAD
-		}
-		nextLayer, err := bs.beaconDB.BlocksBySlot(ctx, i)
-		if err != nil {
-			return nil, err
-		}
-		fullBlockTree = append(fullBlockTree, nextLayer...)
-	}
-	tree := []*pb.BlockTreeResponse_TreeNode{}
-	for _, kid := range fullBlockTree {
-		if ctx.Err() != nil {
-			return nil, ctx.Err()
-		}
-		participatedVotes, err := blockchain.VoteCount(kid, justifiedState, attestationTargets, bs.beaconDB)
-		if err != nil {
-			return nil, err
-		}
-		blockRoot, err := hashutil.HashBeaconBlock(kid)
-		if err != nil {
-			return nil, err
-		}
-		tree = append(tree, &pb.BlockTreeResponse_TreeNode{
-			BlockRoot:         blockRoot[:],
-			Block:             kid,
-			ParticipatedVotes: uint64(participatedVotes),
-		})
-=======
 		}
 		nextLayer, err := bs.beaconDB.BlocksBySlot(ctx, i)
 		if err != nil {
@@ -239,7 +209,6 @@
 				TotalVotes:        uint64(totalVotes),
 			})
 		}
->>>>>>> fda0310e
 	}
 	return &pb.BlockTreeResponse{
 		Tree: tree,
@@ -280,13 +249,8 @@
 	}
 	depositRoot := depositTrie.Root()
 	return &pbp2p.Eth1Data{
-<<<<<<< HEAD
-			DepositRoot: depositRoot[:],
-			BlockRoot:   blockHash[:],
-=======
 		DepositRoot: depositRoot[:],
 		BlockRoot:   blockHash[:],
->>>>>>> fda0310e
 	}, nil
 }
 
