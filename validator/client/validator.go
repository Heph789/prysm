// Package client represents a gRPC polling-based implementation
// of an eth2 validator client.
package client

import (
	"bytes"
	"context"
	"encoding/binary"
	"encoding/hex"
	"fmt"
	"io"
	"strconv"
	"strings"
	"sync"
	"time"

	"github.com/dgraph-io/ristretto"
	"github.com/gogo/protobuf/proto"
	ptypes "github.com/gogo/protobuf/types"
	lru "github.com/hashicorp/golang-lru"
	"github.com/pkg/errors"
	ethpb "github.com/prysmaticlabs/ethereumapis/eth/v1alpha1"
	"github.com/prysmaticlabs/prysm/beacon-chain/core/helpers"
	"github.com/prysmaticlabs/prysm/shared/bytesutil"
	"github.com/prysmaticlabs/prysm/shared/event"
	"github.com/prysmaticlabs/prysm/shared/featureconfig"
	"github.com/prysmaticlabs/prysm/shared/hashutil"
	"github.com/prysmaticlabs/prysm/shared/params"
	"github.com/prysmaticlabs/prysm/shared/slotutil"
	"github.com/prysmaticlabs/prysm/validator/accounts/wallet"
	vdb "github.com/prysmaticlabs/prysm/validator/db"
	"github.com/prysmaticlabs/prysm/validator/graffiti"
	"github.com/prysmaticlabs/prysm/validator/keymanager"
	"github.com/prysmaticlabs/prysm/validator/slashing-protection/iface"
	"github.com/sirupsen/logrus"
	"go.opencensus.io/trace"
)

// reconnectPeriod is the frequency that we try to restart our
// slasher connection when the slasher client connection is not ready.
var reconnectPeriod = 5 * time.Second

// ValidatorRole defines the validator role.
type ValidatorRole int8

const (
	roleUnknown = iota
	roleAttester
	roleProposer
	roleAggregator
)

type validator struct {
	logValidatorBalances               bool
	useWeb                             bool
	emitAccountMetrics                 bool
	domainDataLock                     sync.Mutex
	attLogsLock                        sync.Mutex
	aggregatedSlotCommitteeIDCacheLock sync.Mutex
	prevBalanceLock                    sync.RWMutex
<<<<<<< HEAD
	attesterHistoryByPubKeyLock        sync.RWMutex
	slashableKeysLock                  sync.RWMutex
=======
>>>>>>> 1fbfd52e
	walletInitializedFeed              *event.Feed
	genesisTime                        uint64
	domainDataCache                    *ristretto.Cache
	aggregatedSlotCommitteeIDCache     *lru.Cache
	ticker                             *slotutil.SlotTicker
	prevBalance                        map[[48]byte]uint64
	duties                             *ethpb.DutiesResponse
	startBalances                      map[[48]byte]uint64
	attLogs                            map[[32]byte]*attSubmitted
	node                               ethpb.NodeClient
	keyManager                         keymanager.IKeymanager
	beaconClient                       ethpb.BeaconChainClient
	validatorClient                    ethpb.BeaconNodeValidatorClient
	protector                          iface.Protector
	db                                 vdb.Database
	graffiti                           []byte
	voteStats                          voteStats
	graffitiStruct                     *graffiti.Graffiti
	eipImportBlacklistedPublicKeys     map[[48]byte]bool
}

// Done cleans up the validator.
func (v *validator) Done() {
	v.ticker.Done()
}

// WaitForWalletInitialization checks if the validator needs to wait for
func (v *validator) WaitForWalletInitialization(ctx context.Context) error {
	// This function should only run if we are using managing the
	// validator client using the Prysm web UI.
	if !v.useWeb {
		return nil
	}
	if v.keyManager != nil {
		return nil
	}
	walletChan := make(chan *wallet.Wallet)
	sub := v.walletInitializedFeed.Subscribe(walletChan)
	defer sub.Unsubscribe()
	for {
		select {
		case w := <-walletChan:
			keyManager, err := w.InitializeKeymanager(ctx)
			if err != nil {
				return errors.Wrap(err, "could not read keymanager")
			}
			v.keyManager = keyManager
			return nil
		case <-ctx.Done():
			return errors.New("context canceled")
		}
	}
}

// WaitForChainStart checks whether the beacon node has started its runtime. That is,
// it calls to the beacon node which then verifies the ETH1.0 deposit contract logs to check
// for the ChainStart log to have been emitted. If so, it starts a ticker based on the ChainStart
// unix timestamp which will be used to keep track of time within the validator client.
func (v *validator) WaitForChainStart(ctx context.Context) error {
	ctx, span := trace.StartSpan(ctx, "validator.WaitForChainStart")
	defer span.End()
	// First, check if the beacon chain has started.
	stream, err := v.validatorClient.WaitForChainStart(ctx, &ptypes.Empty{})
	if err != nil {
		return errors.Wrap(err, "could not setup beacon chain ChainStart streaming client")
	}

	log.Info("Waiting for beacon chain start log from the ETH 1.0 deposit contract")
	chainStartRes, err := stream.Recv()
	if err != io.EOF {
		if ctx.Err() == context.Canceled {
			return errors.Wrap(ctx.Err(), "context has been canceled so shutting down the loop")
		}
		if err != nil {
			return errors.Wrap(err, "could not receive ChainStart from stream")
		}
		v.genesisTime = chainStartRes.GenesisTime
		curGenValRoot, err := v.db.GenesisValidatorsRoot(ctx)
		if err != nil {
			return errors.Wrap(err, "could not get current genesis validators root")
		}
		if len(curGenValRoot) == 0 {
			if err := v.db.SaveGenesisValidatorsRoot(ctx, chainStartRes.GenesisValidatorsRoot); err != nil {
				return errors.Wrap(err, "could not save genesis validator root")
			}
		} else {
			if !bytes.Equal(curGenValRoot, chainStartRes.GenesisValidatorsRoot) {
				log.Errorf("The genesis validators root received from the beacon node does not match what is in " +
					"your validator database. This could indicate that this is a database meant for another network. If " +
					"you were previously running this validator database on another network, please run --clear-db to " +
					"clear the database. If not, please file an issue at https://github.com/prysmaticlabs/prysm/issues")
				return fmt.Errorf(
					"genesis validators root from beacon node (%#x) does not match root saved in validator db (%#x)",
					chainStartRes.GenesisValidatorsRoot,
					curGenValRoot,
				)
			}
		}
	}

	// Once the ChainStart log is received, we update the genesis time of the validator client
	// and begin a slot ticker used to track the current slot the beacon node is in.
	v.ticker = slotutil.GetSlotTicker(time.Unix(int64(v.genesisTime), 0), params.BeaconConfig().SecondsPerSlot)
	log.WithField("genesisTime", time.Unix(int64(v.genesisTime), 0)).Info("Beacon chain started")
	return nil
}

// WaitForSync checks whether the beacon node has sync to the latest head.
func (v *validator) WaitForSync(ctx context.Context) error {
	ctx, span := trace.StartSpan(ctx, "validator.WaitForSync")
	defer span.End()

	s, err := v.node.GetSyncStatus(ctx, &ptypes.Empty{})
	if err != nil {
		return errors.Wrap(err, "could not get sync status")
	}
	if !s.Syncing {
		return nil
	}

	for {
		select {
		// Poll every half slot.
		case <-time.After(slotutil.DivideSlotBy(2 /* twice per slot */)):
			s, err := v.node.GetSyncStatus(ctx, &ptypes.Empty{})
			if err != nil {
				return errors.Wrap(err, "could not get sync status")
			}
			if !s.Syncing {
				return nil
			}
			log.Info("Waiting for beacon node to sync to latest chain head")
		case <-ctx.Done():
			return errors.New("context has been canceled, exiting goroutine")
		}
	}
}

// SlasherReady checks if slasher that was configured as external protection
// is reachable.
func (v *validator) SlasherReady(ctx context.Context) error {
	ctx, span := trace.StartSpan(ctx, "validator.SlasherReady")
	defer span.End()
	if featureconfig.Get().SlasherProtection {
		err := v.protector.Status()
		if err == nil {
			return nil
		}
		ticker := time.NewTicker(reconnectPeriod)
		defer ticker.Stop()
		for {
			select {
			case <-ticker.C:
				log.WithError(err).Info("Slasher connection wasn't ready. Trying again")
				err = v.protector.Status()
				if err != nil {
					continue
				}
				log.Info("Slasher connection is ready")
				return nil
			case <-ctx.Done():
				log.Debug("Context closed, exiting reconnect external protection")
				return errors.New("context closed, no longer attempting to restart external protection")
			}
		}
	}
	return nil
}

func (v *validator) checkAndLogValidatorStatus(validatorStatuses []*ethpb.ValidatorActivationResponse_Status) bool {
	nonexistentIndex := ^uint64(0)
	var validatorActivated bool
	for _, status := range validatorStatuses {
		fields := logrus.Fields{
			"pubKey": fmt.Sprintf("%#x", bytesutil.Trunc(status.PublicKey)),
			"status": status.Status.Status.String(),
		}
		if status.Index != nonexistentIndex {
			fields["index"] = status.Index
		}
		log := log.WithFields(fields)
		if v.emitAccountMetrics {
			fmtKey := fmt.Sprintf("%#x", status.PublicKey)
			ValidatorStatusesGaugeVec.WithLabelValues(fmtKey).Set(float64(status.Status.Status))
		}
		switch status.Status.Status {
		case ethpb.ValidatorStatus_UNKNOWN_STATUS:
			log.Info("Waiting for deposit to be observed by beacon node")
		case ethpb.ValidatorStatus_DEPOSITED:
			if status.Status.PositionInActivationQueue != 0 {
				log.WithField(
					"positionInActivationQueue", status.Status.PositionInActivationQueue,
				).Info("Deposit processed, entering activation queue after finalization")
			}
		case ethpb.ValidatorStatus_PENDING:
			if status.Status.ActivationEpoch == params.BeaconConfig().FarFutureEpoch {
				log.WithFields(logrus.Fields{
					"positionInActivationQueue": status.Status.PositionInActivationQueue,
				}).Info("Waiting to be assigned activation epoch")
			} else {
				log.WithFields(logrus.Fields{
					"activationEpoch": status.Status.ActivationEpoch,
				}).Info("Waiting for activation")
			}
		case ethpb.ValidatorStatus_ACTIVE, ethpb.ValidatorStatus_EXITING:
			validatorActivated = true
		case ethpb.ValidatorStatus_EXITED:
			log.Info("Validator exited")
		case ethpb.ValidatorStatus_INVALID:
			log.Warn("Invalid Eth1 deposit")
		default:
			log.WithFields(logrus.Fields{
				"activationEpoch": status.Status.ActivationEpoch,
			}).Info("Validator status")
		}
	}
	return validatorActivated
}

// CanonicalHeadSlot returns the slot of canonical block currently found in the
// beacon chain via RPC.
func (v *validator) CanonicalHeadSlot(ctx context.Context) (uint64, error) {
	ctx, span := trace.StartSpan(ctx, "validator.CanonicalHeadSlot")
	defer span.End()
	head, err := v.beaconClient.GetChainHead(ctx, &ptypes.Empty{})
	if err != nil {
		return 0, err
	}
	return head.HeadSlot, nil
}

// NextSlot emits the next slot number at the start time of that slot.
func (v *validator) NextSlot() <-chan uint64 {
	return v.ticker.C()
}

// SlotDeadline is the start time of the next slot.
func (v *validator) SlotDeadline(slot uint64) time.Time {
	secs := (slot + 1) * params.BeaconConfig().SecondsPerSlot
	return time.Unix(int64(v.genesisTime), 0 /*ns*/).Add(time.Duration(secs) * time.Second)
}

// UpdateDuties checks the slot number to determine if the validator's
// list of upcoming assignments needs to be updated. For example, at the
// beginning of a new epoch.
func (v *validator) UpdateDuties(ctx context.Context, slot uint64) error {
	if slot%params.BeaconConfig().SlotsPerEpoch != 0 && v.duties != nil {
		// Do nothing if not epoch start AND assignments already exist.
		return nil
	}
	// Set deadline to end of epoch.
	ss, err := helpers.StartSlot(helpers.SlotToEpoch(slot) + 1)
	if err != nil {
		return err
	}
	ctx, cancel := context.WithDeadline(ctx, v.SlotDeadline(ss))
	defer cancel()
	ctx, span := trace.StartSpan(ctx, "validator.UpdateAssignments")
	defer span.End()

	validatingKeys, err := v.keyManager.FetchValidatingPublicKeys(ctx)
	if err != nil {
		return err
	}

	// Filter out the slashable public keys from the duties request.
	filteredKeys := make([][48]byte, 0, len(validatingKeys))
	v.slashableKeysLock.RLock()
	for _, pubKey := range validatingKeys {
		if ok := v.eipImportBlacklistedPublicKeys[pubKey]; !ok {
			filteredKeys = append(filteredKeys, pubKey)
		} else {
			log.WithField(
				"publicKey", fmt.Sprintf("%#x", bytesutil.Trunc(pubKey[:])),
			).Warn("Not including slashable public key from slashing protection import " +
				"in request to update validator duties")
		}
	}
	v.slashableKeysLock.RUnlock()

	req := &ethpb.DutiesRequest{
		Epoch:      slot / params.BeaconConfig().SlotsPerEpoch,
		PublicKeys: bytesutil.FromBytes48Array(filteredKeys),
	}

	// If duties is nil it means we have had no prior duties and just started up.
	resp, err := v.validatorClient.GetDuties(ctx, req)
	if err != nil {
		v.duties = nil // Clear assignments so we know to retry the request.
		log.Error(err)
		return err
	}

	v.duties = resp
	v.logDuties(slot, v.duties.Duties)
	subscribeSlots := make([]uint64, 0, len(validatingKeys))
	subscribeCommitteeIDs := make([]uint64, 0, len(validatingKeys))
	subscribeIsAggregator := make([]bool, 0, len(validatingKeys))
	alreadySubscribed := make(map[[64]byte]bool)

	for _, duty := range v.duties.Duties {
		pk := bytesutil.ToBytes48(duty.PublicKey)
		if duty.Status == ethpb.ValidatorStatus_ACTIVE || duty.Status == ethpb.ValidatorStatus_EXITING {
			attesterSlot := duty.AttesterSlot
			committeeIndex := duty.CommitteeIndex

			alreadySubscribedKey := validatorSubscribeKey(attesterSlot, committeeIndex)
			if _, ok := alreadySubscribed[alreadySubscribedKey]; ok {
				continue
			}

			aggregator, err := v.isAggregator(ctx, duty.Committee, attesterSlot, pk)
			if err != nil {
				return errors.Wrap(err, "could not check if a validator is an aggregator")
			}
			if aggregator {
				alreadySubscribed[alreadySubscribedKey] = true
			}

			subscribeSlots = append(subscribeSlots, attesterSlot)
			subscribeCommitteeIDs = append(subscribeCommitteeIDs, committeeIndex)
			subscribeIsAggregator = append(subscribeIsAggregator, aggregator)
		}
	}

	// Notify beacon node to subscribe to the attester and aggregator subnets for the next epoch.
	req.Epoch++
	dutiesNextEpoch, err := v.validatorClient.GetDuties(ctx, req)
	if err != nil {
		log.Error(err)
		return err
	}
	for _, duty := range dutiesNextEpoch.Duties {
		if duty.Status == ethpb.ValidatorStatus_ACTIVE || duty.Status == ethpb.ValidatorStatus_EXITING {
			attesterSlot := duty.AttesterSlot
			committeeIndex := duty.CommitteeIndex

			alreadySubscribedKey := validatorSubscribeKey(attesterSlot, committeeIndex)
			if _, ok := alreadySubscribed[alreadySubscribedKey]; ok {
				continue
			}

			aggregator, err := v.isAggregator(ctx, duty.Committee, attesterSlot, bytesutil.ToBytes48(duty.PublicKey))
			if err != nil {
				return errors.Wrap(err, "could not check if a validator is an aggregator")
			}
			if aggregator {
				alreadySubscribed[alreadySubscribedKey] = true
			}

			subscribeSlots = append(subscribeSlots, attesterSlot)
			subscribeCommitteeIDs = append(subscribeCommitteeIDs, committeeIndex)
			subscribeIsAggregator = append(subscribeIsAggregator, aggregator)
		}
	}

	_, err = v.validatorClient.SubscribeCommitteeSubnets(ctx, &ethpb.CommitteeSubnetsSubscribeRequest{
		Slots:        subscribeSlots,
		CommitteeIds: subscribeCommitteeIDs,
		IsAggregator: subscribeIsAggregator,
	})

	return err
}

// RolesAt slot returns the validator roles at the given slot. Returns nil if the
// validator is known to not have a roles at the slot. Returns UNKNOWN if the
// validator assignments are unknown. Otherwise returns a valid ValidatorRole map.
func (v *validator) RolesAt(ctx context.Context, slot uint64) (map[[48]byte][]ValidatorRole, error) {
	rolesAt := make(map[[48]byte][]ValidatorRole)
	for _, duty := range v.duties.Duties {
		var roles []ValidatorRole

		if duty == nil {
			continue
		}
		if len(duty.ProposerSlots) > 0 {
			for _, proposerSlot := range duty.ProposerSlots {
				if proposerSlot != 0 && proposerSlot == slot {
					roles = append(roles, roleProposer)
					break
				}
			}
		}
		if duty.AttesterSlot == slot {
			roles = append(roles, roleAttester)

			aggregator, err := v.isAggregator(ctx, duty.Committee, slot, bytesutil.ToBytes48(duty.PublicKey))
			if err != nil {
				return nil, errors.Wrap(err, "could not check if a validator is an aggregator")
			}
			if aggregator {
				roles = append(roles, roleAggregator)
			}

		}
		if len(roles) == 0 {
			roles = append(roles, roleUnknown)
		}

		var pubKey [48]byte
		copy(pubKey[:], duty.PublicKey)
		rolesAt[pubKey] = roles
	}
	return rolesAt, nil
}

// isAggregator checks if a validator is an aggregator of a given slot, it uses the selection algorithm outlined in:
// https://github.com/ethereum/eth2.0-specs/blob/v0.9.3/specs/validator/0_beacon-chain-validator.md#aggregation-selection
func (v *validator) isAggregator(ctx context.Context, committee []uint64, slot uint64, pubKey [48]byte) (bool, error) {
	modulo := uint64(1)
	if len(committee)/int(params.BeaconConfig().TargetAggregatorsPerCommittee) > 1 {
		modulo = uint64(len(committee)) / params.BeaconConfig().TargetAggregatorsPerCommittee
	}

	slotSig, err := v.signSlot(ctx, pubKey, slot)
	if err != nil {
		return false, err
	}

	b := hashutil.Hash(slotSig)

	return binary.LittleEndian.Uint64(b[:8])%modulo == 0, nil
}

// UpdateDomainDataCaches by making calls for all of the possible domain data. These can change when
// the fork version changes which can happen once per epoch. Although changing for the fork version
// is very rare, a validator should check these data every epoch to be sure the validator is
// participating on the correct fork version.
func (v *validator) UpdateDomainDataCaches(ctx context.Context, slot uint64) {
	for _, d := range [][]byte{
		params.BeaconConfig().DomainRandao[:],
		params.BeaconConfig().DomainBeaconAttester[:],
		params.BeaconConfig().DomainBeaconProposer[:],
		params.BeaconConfig().DomainSelectionProof[:],
		params.BeaconConfig().DomainAggregateAndProof[:],
	} {
		_, err := v.domainData(ctx, helpers.SlotToEpoch(slot), d)
		if err != nil {
			log.WithError(err).Errorf("Failed to update domain data for domain %v", d)
		}
	}
}

// AllValidatorsAreExited informs whether all validators have already exited.
func (v *validator) AllValidatorsAreExited(ctx context.Context) (bool, error) {
	validatingKeys, err := v.keyManager.FetchValidatingPublicKeys(ctx)
	if err != nil {
		return false, errors.Wrap(err, "could not fetch validating keys")
	}
	if len(validatingKeys) == 0 {
		return false, nil
	}
	var publicKeys [][]byte
	for _, key := range validatingKeys {
		copyKey := key
		publicKeys = append(publicKeys, copyKey[:])
	}
	request := &ethpb.MultipleValidatorStatusRequest{
		PublicKeys: publicKeys,
	}
	response, err := v.validatorClient.MultipleValidatorStatus(ctx, request)
	if err != nil {
		return false, err
	}
	if len(response.Statuses) != len(request.PublicKeys) {
		return false, errors.New("number of status responses did not match number of requested keys")
	}
	for _, status := range response.Statuses {
		if status.Status != ethpb.ValidatorStatus_EXITED {
			return false, nil
		}
	}
	return true, nil
}

func (v *validator) domainData(ctx context.Context, epoch uint64, domain []byte) (*ethpb.DomainResponse, error) {
	v.domainDataLock.Lock()
	defer v.domainDataLock.Unlock()

	req := &ethpb.DomainRequest{
		Epoch:  epoch,
		Domain: domain,
	}

	key := strings.Join([]string{strconv.FormatUint(req.Epoch, 10), hex.EncodeToString(req.Domain)}, ",")

	if val, ok := v.domainDataCache.Get(key); ok {
		return proto.Clone(val.(proto.Message)).(*ethpb.DomainResponse), nil
	}

	res, err := v.validatorClient.DomainData(ctx, req)
	if err != nil {
		return nil, err
	}

	v.domainDataCache.Set(key, proto.Clone(res), 1)

	return res, nil
}

func (v *validator) logDuties(slot uint64, duties []*ethpb.DutiesResponse_Duty) {
	attesterKeys := make([][]string, params.BeaconConfig().SlotsPerEpoch)
	for i := range attesterKeys {
		attesterKeys[i] = make([]string, 0)
	}
	proposerKeys := make([]string, params.BeaconConfig().SlotsPerEpoch)
	slotOffset := slot - (slot % params.BeaconConfig().SlotsPerEpoch)
	var totalAttestingKeys uint64
	for _, duty := range duties {
		if v.emitAccountMetrics {
			fmtKey := fmt.Sprintf("%#x", duty.PublicKey)
			ValidatorStatusesGaugeVec.WithLabelValues(fmtKey).Set(float64(duty.Status))
		}

		// Only interested in validators who are attesting/proposing.
		// Note that SLASHING validators will have duties but their results are ignored by the network so we don't bother with them.
		if duty.Status != ethpb.ValidatorStatus_ACTIVE && duty.Status != ethpb.ValidatorStatus_EXITING {
			continue
		}

		validatorKey := fmt.Sprintf("%#x", bytesutil.Trunc(duty.PublicKey))
		attesterIndex := duty.AttesterSlot - slotOffset
		if attesterIndex >= params.BeaconConfig().SlotsPerEpoch {
			log.WithField("duty", duty).Warn("Invalid attester slot")
		} else {
			attesterKeys[duty.AttesterSlot-slotOffset] = append(attesterKeys[duty.AttesterSlot-slotOffset], validatorKey)
			totalAttestingKeys++
		}

		for _, proposerSlot := range duty.ProposerSlots {
			proposerIndex := proposerSlot - slotOffset
			if proposerIndex >= params.BeaconConfig().SlotsPerEpoch {
				log.WithField("duty", duty).Warn("Invalid proposer slot")
			} else {
				proposerKeys[proposerIndex] = validatorKey
			}
		}
	}
	for i := uint64(0); i < params.BeaconConfig().SlotsPerEpoch; i++ {
		if len(attesterKeys[i]) > 0 {
			log.WithFields(logrus.Fields{
				"slot":      slotOffset + i,
				"attesters": fmt.Sprintf("%d/%d", len(attesterKeys[i]), totalAttestingKeys),
				"pubKeys":   attesterKeys[i],
			}).Info("Attestation schedule")
		}
		if proposerKeys[i] != "" {
			log.WithField("slot", slotOffset+i).WithField("pubKey", proposerKeys[i]).Info("Proposal schedule")
		}
	}
}

// This constructs a validator subscribed key, it's used to track
// which subnet has already been pending requested.
func validatorSubscribeKey(slot, committeeID uint64) [64]byte {
	return bytesutil.ToBytes64(append(bytesutil.Bytes32(slot), bytesutil.Bytes32(committeeID)...))
}

// This tracks all validators' voting status.
type voteStats struct {
	startEpoch            uint64
	includedAttestedCount uint64
	totalAttestedCount    uint64
	totalDistance         uint64
	correctSources        uint64
	totalSources          uint64
	correctTargets        uint64
	totalTargets          uint64
	correctHeads          uint64
	totalHeads            uint64
}<|MERGE_RESOLUTION|>--- conflicted
+++ resolved
@@ -58,11 +58,8 @@
 	attLogsLock                        sync.Mutex
 	aggregatedSlotCommitteeIDCacheLock sync.Mutex
 	prevBalanceLock                    sync.RWMutex
-<<<<<<< HEAD
 	attesterHistoryByPubKeyLock        sync.RWMutex
 	slashableKeysLock                  sync.RWMutex
-=======
->>>>>>> 1fbfd52e
 	walletInitializedFeed              *event.Feed
 	genesisTime                        uint64
 	domainDataCache                    *ristretto.Cache
