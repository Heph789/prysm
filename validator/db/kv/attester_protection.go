--- conflicted
+++ resolved
@@ -255,10 +255,6 @@
 			if err != nil {
 				return errors.Wrap(err, "could not create Source epochs bucket")
 			}
-<<<<<<< HEAD
-			if err := sourceEpochsBucket.Put(sourceEpochBytes, targetEpochBytes); err != nil {
-				return errors.Wrapf(err, "could not save Source epoch %d for epoch %d", att.Source, att.Target)
-=======
 
 			// There can be multiple attested target epochs per source epoch.
 			// If a previous list exists, we append to that list with the incoming target epoch.
@@ -271,8 +267,7 @@
 			}
 
 			if err := sourceEpochsBucket.Put(sourceEpochBytes, existingAttestedTargetsBytes); err != nil {
-				return errors.Wrapf(err, "could not save source epoch %d for epoch %d", att.source, att.target)
->>>>>>> fff6472a
+				return errors.Wrapf(err, "could not save source epoch %d for epoch %d", att.Source, att.Target)
 			}
 			// Initialize buckets for the lowest Target and Source epochs.
 			lowestSourceBucket, err := tx.CreateBucketIfNotExists(lowestSignedSourceBucket)
