--- conflicted
+++ resolved
@@ -5,13 +5,8 @@
 	genesisInfoBucket = []byte("genesis-info-bucket")
 
 	// Validator slashing protection from double proposals.
-<<<<<<< HEAD
-	historicProposalsBucket    = []byte("proposal-history-bucket-interchange")
-	historicAttestationsBucket = []byte("attestation-history-bucket-interchange")
-=======
 	historicProposalsBucket            = []byte("proposal-history-bucket-interchange")
 	deprecatedAttestationHistoryBucket = []byte("attestation-history-bucket-interchange")
->>>>>>> f89fd679
 
 	// Buckets for lowest signed Source and Target epoch for individual validator.
 	lowestSignedSourceBucket = []byte("lowest-signed-Source-bucket")
